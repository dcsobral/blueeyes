package blueeyes.core.service

import akka.dispatch.Future
import akka.dispatch.Promise
import akka.dispatch.ExecutionContext

import blueeyes.bkka._
import blueeyes.core.data._
import blueeyes.core.data.Chunk._
import blueeyes.core.http._
import blueeyes.core.http.HttpHeaders.{`Content-Type`, `Accept-Encoding`}
import blueeyes.core.http.HttpStatusCodes._
import blueeyes.json._
import blueeyes.json.serialization.DefaultSerialization._
import blueeyes.util.metrics.DataSize
import blueeyes.util.printer._

import java.net.URLDecoder._

import scalaz.{Validation, Success, Failure, Monad, StreamT, Semigroup}
import scalaz.syntax.pointed._
import scalaz.syntax.semigroup._
import scalaz.syntax.validation._
import scalaz.syntax.std.option._

sealed trait AnyService {
  def metadata: Option[Metadata]
  lazy val inapplicable: Inapplicable = Inapplicable(this)
}

sealed trait HttpService[A, B] extends AnyService { self =>
  def service: HttpRequest[A] => Validation[NotServed, B]

  def map[C](f: B => C): HttpService[A, C] = new HttpService[A, C] {
    override val service = (r: HttpRequest[A]) => self.service(r).map(f)
    override val metadata = self.metadata
  }

  def contramap[C](f: C => A): HttpService[C, B] = new HttpService[C, B] {
    override val service = (r: HttpRequest[C]) => self.service(r.copy(content = r.content.map(f)))
    override val metadata = self.metadata
  }

  def ~ (other: HttpService[A, B]): OrService[A, B] = OrService(self, other)
  def ~ [C, D](other: HttpService[C, D])(implicit unapply: Unapply[C, A], apply: D => B): OrService[A, B] = {
    self ~ other.contramap(unapply.unapply).map(apply)
  }

  def withMetadata(m: Metadata) = new MetadataService(Some(m), this)
}

/**
 * An open base trait for HTTP services that allows extension beyond
 * the sealed hierarchy.
 */
trait CustomHttpService[A, B] extends HttpService[A, B] 

trait DelegatingService[A, B, A0, B0] extends HttpService[A, B] {
  val delegate: HttpService[A0, B0]
}

case class OrService[A, B](services: HttpService[A, B]*) extends HttpService[A, B] {
  private def pick(r: HttpRequest[A], services: Seq[HttpService[A, B]]): Validation[NotServed, B] = {
    services.headOption.toSuccess(inapplicable) flatMap {
      _.service(r) match {
        case Failure(notServed) => notServed or pick(r, services.tail)
        case success => success
      }
    }
  }
 
  val service = (r: HttpRequest[A]) => pick(r, services)

  override def ~ (other: HttpService[A, B]) = other match {
    case OrService(other @ _*) => OrService(services ++ other: _*)
    case other => OrService(services :+ other: _*)
  }

  lazy val metadata = None
}

object DelegatingService {
  def unapply[A, B, C, D](s: DelegatingService[A, B, C, D]): Option[HttpService[C, D]] = Some(s.delegate)
}

class HttpHandlerService[A, B, C](h: HttpServiceHandler[B, C], f: A => B) extends CustomHttpService[A, C] {
  val service = (r: HttpRequest[A]) => h(r.map(f)).success

  val metadata = None
}

class FailureService[A, B](onFailure: HttpRequest[A] => (HttpFailure, String)) extends CustomHttpService[A, B] {
  val service = (r: HttpRequest[A]) => DispatchError(onFailure(r)).failure[B]

  val metadata = None
}

class PathService[A, B](path: RestPathPattern, val delegate: HttpService[A, B]) extends DelegatingService[A, B, A, B] {
  val service = PathService.shift(path, _: HttpRequest[A]).toSuccess(inapplicable).flatMap(delegate.service)

  lazy val metadata = Some(PathPatternMetadata(path))
}

object PathService {
  def shift[A](path: RestPathPattern, req: HttpRequest[A]): Option[HttpRequest[A]] = {
    if (path.isDefinedAt(req.subpath)) {
      val pathParameters = path(req.subpath).map(parameter => (parameter._1, decode(parameter._2, "UTF-8")))

      Some(path.shift(req).copy(parameters = req.parameters ++ pathParameters))
    } else {
      None
    }
  }
}

class HttpMethodService[A, B](method: HttpMethod, val delegate: HttpService[A, B]) extends DelegatingService[A, B, A, B] {
  val service = (r: HttpRequest[A]) => if (r.method == method) delegate.service(r) else inapplicable.failure[B]

  lazy val metadata = Some(HttpMethodMetadata(method))
}

class CommitService[A, B](val delegate: HttpService[A, B]) extends DelegatingService[A, B, A, B] {
  def pathMetadata(service: AnyService, services: Set[AnyService], path: Vector[Metadata]): Vector[Vector[Metadata]] = {
    if (services.contains(service)) Vector(path)
    else service match {
      case OrService(orMembers @ _*) => orMembers.flatMap((s: AnyService) => pathMetadata(s, services, path ++ s.metadata))(collection.breakOut)
      case DelegatingService(child)  => pathMetadata(child, services, path ++ child.metadata)
      case _ => Vector.empty[Vector[Metadata]]
    }
  }

  val service = (r: HttpRequest[A]) => delegate.service(r) match {
    case Failure(Inapplicable(services @ _*)) => 
      val paths = pathMetadata(delegate, services.toSet, Vector.empty[Metadata]).sortBy(-_.size)
      val longest = paths zip (paths.tail) takeWhile { case (a, b) => a.size == b.size } map (_._1)
      val metadata: Vector[Metadata] = (if (longest.isEmpty) paths.take(1) else longest) flatMap {
        _.foldLeft[Option[Metadata]](None)((a, m) => a.map(_ |+| m).orElse(Some(m)))
      }
      
      DispatchError(NotFound, "No service was found to be able to handle your request. Were you trying to access (one of) the following? \n" + 
                    metadata.map(SimpleStringPrinter.printFormatted[Metadata]).mkString("\n")).failure
      
    case other => other
  }

  val metadata = None
}

<<<<<<< HEAD
case class AcceptService[T, S, U](mimeType: MimeType, delegate: HttpService[Future[T], Future[HttpResponse[S]]])(implicit b: U => Future[T]) extends DelegatingService[U, Future[HttpResponse[S]], Future[T], Future[HttpResponse[S]]] {
=======
class TranscodeService[A, B](val delegate: HttpService[Future[B], Future[HttpResponse[B]]])(implicit inj: A => Future[B], surj: B => A) 
extends DelegatingService[A, Future[HttpResponse[A]], Future[B], Future[HttpResponse[B]]] {
  val service = (request: HttpRequest[A]) => delegate.service(request.map(inj)).map(_.map(_.map(surj)))
  val metadata = None
}

class AcceptService[T, S, U](mimeType: MimeType, val delegate: HttpService[Future[T], Future[HttpResponse[S]]])(implicit f: U => Future[T]) 
extends DelegatingService[U, Future[HttpResponse[S]], Future[T], Future[HttpResponse[S]]] {
>>>>>>> 417b3880
  import AcceptService._
  val service = (r: HttpRequest[U]) => convert(mimeType, r, inapplicable) flatMap { newRequest: HttpRequest[Future[T]] => 
    delegate.service(newRequest) map { checkConvert(newRequest, _) } 
  }

  lazy val metadata = Some(RequestHeaderMetadata(Right(`Content-Type`(mimeType))))
}

<<<<<<< HEAD
case class Accept2Service[T, S, U, E1](mimeType: MimeType, delegate: HttpService[Future[T], E1 => Future[HttpResponse[S]]])(implicit b: U => Future[T]) extends DelegatingService[U, E1 => Future[HttpResponse[S]], Future[T], E1 => Future[HttpResponse[S]]] {
=======
class Accept2Service[T, S, U, E1](mimeType: MimeType, val delegate: HttpService[Future[T], E1 => Future[HttpResponse[S]]])(implicit f: U => Future[T]) 
extends DelegatingService[U, E1 => Future[HttpResponse[S]], Future[T], E1 => Future[HttpResponse[S]]] {
>>>>>>> 417b3880
  import AcceptService._
  val service = (r: HttpRequest[U]) => convert(mimeType, r, inapplicable) flatMap { newRequest: HttpRequest[Future[T]] =>
    delegate.service(newRequest).map(function => (e: E1) => function.apply(e))
  }

  lazy val metadata = Some(RequestHeaderMetadata(Right(`Content-Type`(mimeType))))
}

object AcceptService extends blueeyes.bkka.AkkaDefaults {
<<<<<<< HEAD
  def convert[U, T](mimeType: MimeType, r: HttpRequest[U], inapplicable: => Inapplicable)(implicit b: U => Future[T]) = {
    r.mimeTypes.find(_ == mimeType).map(_ => r.copy(content = r.content.map(b)).success).getOrElse(inapplicable.failure)
=======
  def convert[U, T](mimeType: MimeType, r: HttpRequest[U], inapplicable: => Inapplicable)(implicit f: U => Future[T]) = {
    r.mimeTypes.find(_ == mimeType).map(_ => r.copy(content = r.content.map(f)).success).getOrElse(inapplicable.failure)
>>>>>>> 417b3880
  }

  def checkConvert[T, S](request: HttpRequest[Future[T]], response: Future[HttpResponse[S]]) = {
    request.content.map{content =>
      val result = Promise[HttpResponse[S]]()
      content  onFailure { case error => result.success(HttpResponse[S](status = HttpStatus(BadRequest, error.getMessage))) }
      response onFailure { case error => result.failure(error) }
      response onSuccess { case value => result.success(value) }
      result
    }.getOrElse(response)
  }
}

class ProduceService[T, S, V](mimeType: MimeType, val delegate: HttpService[T, Future[HttpResponse[S]]], transcoder: S => V) 
extends DelegatingService[T, Future[HttpResponse[V]], T, Future[HttpResponse[S]]] {
  def service = (r: HttpRequest[T]) => delegate.service(r).map { 
    _.map(r => r.copy(content = r.content.map(transcoder), headers = r.headers + `Content-Type`(mimeType)))
  }

  lazy val metadata = Some(ResponseHeaderMetadata(Right(`Content-Type`(mimeType))))
}

class Produce2Service[T, S, V, E1](mimeType: MimeType, val delegate: HttpService[T, E1 => Future[HttpResponse[S]]], transcoder: S => V) 
extends DelegatingService[T, E1 => Future[HttpResponse[V]], T, E1 => Future[HttpResponse[S]]] {
  def service = (r: HttpRequest[T]) => delegate.service(r).map {
    f => f andThen ((_: Future[HttpResponse[S]]).map(r => r.copy(content = r.content.map(transcoder), headers = r.headers + `Content-Type`(mimeType))))
  }

  lazy val metadata = Some(ResponseHeaderMetadata(Right(`Content-Type`(mimeType))))
}

case class RangeHeaderValues(units: String, bounds: List[(Long, Long)])

class GetRangeService[T, S](val delegate: HttpService[T, RangeHeaderValues => S]) 
extends DelegatingService[T, S, T, RangeHeaderValues => S] {
  val service = (req: HttpRequest[T]) => extractRange(req.headers.raw) flatMap { t => 
    delegate.service(req).map(_.apply(t))
  }

  private def extractRange(headers: Map[String, String]): Validation[NotServed, RangeHeaderValues] = {
    val matchingHeaders = headers.collect {
      case (name, value) if name.toLowerCase == "range" =>
        value.split("=").toList match {
          case unit :: specifiers :: Nil =>
            val ranges = specifiers.split(",").toList.map {
              range => range.split("-").toList.map(_.trim.toLong) match {
                case lowerBound :: upperBound :: Nil => Right((lowerBound, upperBound))
                case _ => Left(range)
              }
            }

            val (badValues, goodValues) = ranges.foldLeft((List.empty[String], List.empty[(Long, Long)])) {
              case ((b, g), Left(badValue)) => (badValue :: b, g)
              case ((b, g), Right(goodValue)) => (b, goodValue :: g)
            }

            if (badValues.isEmpty) {
              RangeHeaderValues(unit.trim.toLowerCase, goodValues).success
            } else {
              DispatchError(BadRequest, "The following range header values were incorrectly formatted: " + badValues.mkString(",")).failure
            }

          case _ => DispatchError(BadRequest, "The range header value was incorrectly formatted: " + value).failure
        }
    }
    
    if (matchingHeaders.size > 1) {
      DispatchError(BadRequest, "Multiple range header fields specified; please only specify one header of each type.").failure
    } else {
      matchingHeaders.headOption.getOrElse(inapplicable.failure)
    }
  }

  lazy val metadata = Some(AndMetadata(RequestHeaderMetadata(Left(HttpHeaders.Range), None), DescriptionMetadata("A numeric range must be specified for the request.")))
}

class CompressService(val delegate: HttpService[ByteChunk, Future[HttpResponse[ByteChunk]]])(implicit supportedCompressions: Map[Encoding, ChunkCompression]) 
extends DelegatingService[ByteChunk, Future[HttpResponse[ByteChunk]], ByteChunk, Future[HttpResponse[ByteChunk]]]{
  import CompressService._
  def service = (r: HttpRequest[ByteChunk]) => delegate.service(r).map{compress(r, _)}

  val metadata = Some(EncodingMetadata(supportedCompressions.keys.toSeq: _*))
}

class CompressService2[E1](val delegate: HttpService[ByteChunk, E1 => Future[HttpResponse[ByteChunk]]])(implicit supportedCompressions: Map[Encoding, ChunkCompression]) 
extends DelegatingService[ByteChunk, E1 => Future[HttpResponse[ByteChunk]], ByteChunk, E1 => Future[HttpResponse[ByteChunk]]]{

  import CompressService._
  def service = (r: HttpRequest[ByteChunk]) => delegate.service(r).map{function => (e: E1) => compress(r, function.apply(e))}

  val metadata = Some(EncodingMetadata(supportedCompressions.keys.toSeq: _*))
}

object CompressService {
  def compress(r: HttpRequest[ByteChunk], f: Future[HttpResponse[ByteChunk]])(implicit supportedCompressions: Map[Encoding, ChunkCompression]) = {
    for (response <- f) yield {
      val encodings = r.headers.header(`Accept-Encoding`).map(_.encodings.toList).getOrElse(Nil)
      val supported = supportedCompressions find { case (k, _) => encodings.contains(k) } map { _._2 }
      (supported, response.content) match {
        case (Some(compression), Some(content)) => response.copy(content = Some(compression.compress(content)))
        case _ => response
      }
    }
  }

  def defaultCompressions(implicit ctx: ExecutionContext) = Map[Encoding, ChunkCompression](
    Encodings.gzip -> ChunkCompression.gzip,
    Encodings.deflate -> ChunkCompression.zlib()
  )
}

class AggregateService(chunkSize: Option[DataSize], val delegate: HttpService[ByteChunk, Future[HttpResponse[ByteChunk]]])(implicit executor: ExecutionContext) 
extends DelegatingService[ByteChunk, Future[HttpResponse[ByteChunk]], ByteChunk, Future[HttpResponse[ByteChunk]]]{
  private val size = chunkSize.map(_.intBytes).getOrElse(ByteChunk.defaultChunkSize)

  def service = (r: HttpRequest[ByteChunk]) => {
    delegate.service(r.copy(content = r.content.map(ByteChunk.aggregate(_, size))))
  }

  lazy val metadata = chunkSize.map(DataSizeMetadata)
}

class Aggregate2Service[E1](chunkSize: Option[DataSize], val delegate: HttpService[ByteChunk, E1 => Future[HttpResponse[ByteChunk]]])(implicit executor: ExecutionContext) 
extends DelegatingService[ByteChunk, E1 => Future[HttpResponse[ByteChunk]], ByteChunk, E1 => Future[HttpResponse[ByteChunk]]]{
  private val size = chunkSize.map(_.intBytes).getOrElse(ByteChunk.defaultChunkSize)

  def service = (r: HttpRequest[ByteChunk]) => {
    delegate.service(r.copy(content = r.content.map(ByteChunk.aggregate(_, size)))).map(f => (e: E1) => f(e))
  }

  lazy val metadata = chunkSize.map(DataSizeMetadata)
}

class JsonpService[T](val delegate: HttpService[T, Future[HttpResponse[T]]])(implicit fromString: String => T, semigroup: Semigroup[T]) 
extends DelegatingService[T, Future[HttpResponse[T]], T, Future[HttpResponse[T]]]{
  import JsonpService._
  def service = (r: HttpRequest[T]) => jsonpConvertRequest(r).flatMap(delegate.service).map(_.map(jsonpConvertResponse(_, r.parameters.get('callback))))

  val metadata = Some(OrMetadata(
    AndMetadata(
      HttpMethodMetadata(HttpMethods.GET),
      DescriptionMetadata("A callback method identifier is required when using JsonP with a \"GET\" request."),
      ParameterMetadata('callback, None)
    ),
    HttpMethodMetadata(HttpMethods.POST),
    HttpMethodMetadata(HttpMethods.PUT),
    HttpMethodMetadata(HttpMethods.DELETE)
  ))
}

class Jsonp2Service[T, E1](val delegate: HttpService[T, E1 => Future[HttpResponse[T]]])(implicit fromString: String => T, semigroup: Semigroup[T]) 
extends DelegatingService[T, E1 => Future[HttpResponse[T]], T, E1 => Future[HttpResponse[T]]]{
  import JsonpService._
  def service = (r: HttpRequest[T]) => {
    jsonpConvertRequest(r).flatMap(delegate.service).map(f => (e: E1) => f(e).map(jsonpConvertResponse(_, r.parameters.get('callback))))
  }

  def metadata = None
}

object JsonpService extends AkkaDefaults {
  private implicit val M: Monad[Future] = new FutureMonad(defaultFutureDispatch)

  def jsonpConvertRequest[T](r: HttpRequest[T])(implicit fromString: String => T): Validation[NotServed, HttpRequest[T]] = {
    import blueeyes.json.JParser.parse
    import blueeyes.json.serialization.DefaultSerialization._
    import Bijection._

    r.parameters.get('callback) match {
      case Some(callback) if (r.method == HttpMethods.GET) =>
        if (r.content.isEmpty) {
          try {
            val methodStr = r.parameters.get('method).getOrElse("get").toUpperCase

            val method = HttpMethods.PredefinedHttpMethods.find(_.value == methodStr).getOrElse(HttpMethods.GET)
            val content = r.parameters.get('content).map(fromString)
            val headers = r.parameters.get('headers).map(parse _).map(_.deserialize[Map[String, String]]).getOrElse(Map.empty[String, String])

            r.copy(method = method, content = content, headers = r.headers ++ headers).success
          } catch {
            case e => DispatchError(HttpException(HttpStatusCodes.BadRequest, Option(e.getMessage).getOrElse(""))).failure
          }
        } else {
          DispatchError(HttpException(HttpStatusCodes.BadRequest, "JSONP requested but content body is non-empty")).failure
        }

      case Some(callback) =>
        DispatchError(HttpException(HttpStatusCodes.BadRequest, "JSONP requested but HTTP method is not GET")).failure

      case None => 
        r.success
    }
  }

  private def jsonpMetadata[A](r: HttpResponse[A]) = JObject(
    JField("headers", r.headers.raw.serialize) ::
    JField("status",
      JObject(
        JField("code",    JString(int2HttpStatusCode(r.status.code.value).toString)) ::
        JField("reason",  r.status.reason) ::
        Nil
      )
    ) ::
    Nil
  ).renderCompact

  def jsonpConvertResponse[T](response: HttpResponse[T], callback: Option[String])(implicit fromString: String => T, semigroup: Semigroup[T]): HttpResponse[T] = {
    import Bijection._

    callback map { callback =>
      val meta = jsonpMetadata(response)
      response.copy(
        status = HttpStatus(OK),
        content = response.content map { content =>
                    fromString(callback + "(") |+| content |+| fromString("," + meta + ");")
                  } orElse {
                    Some(fromString(callback + "(undefined," + meta + ");"))
                  }, 
        headers = response.headers + `Content-Type`(MimeTypes.text/MimeTypes.javascript)
      )
    } getOrElse {
      response
    }
  }

  def jsonpChunkedResponse[T, U](r: HttpResponse[Chunk[U]], callback: Option[String])(implicit u2s: U => String, s2t: String => T): HttpResponse[Chunk[T]] = {
    import blueeyes.json.serialization.DefaultSerialization._
    import Bijection._

    callback map { callback =>
      val meta = jsonpMetadata(r)
      r.copy(
        status = HttpStatus(OK),
        content = r.content.map { 
                    case Left(data) => 
                      Left(s2t(callback + "(" + u2s(data) + "," + meta + ");"))

                    case Right(stream) => 
                      val prefix = s2t(callback + "(")
                      val suffix = s2t("," + meta + ");")
                      Right((prefix :: stream.map(u2s andThen s2t)) ++ (suffix :: StreamT.empty[Future, T]))

                  } orElse {
                    Some(Left(s2t(callback + "(undefined," + meta + ");")))
                  }, 
        headers = r.headers + `Content-Type`(MimeTypes.text/MimeTypes.javascript)
      )
    } getOrElse {
      r.copy(
        content = r.content.map(_ map (u2s andThen s2t)),
        headers = r.headers + `Content-Type`(MimeTypes.application/MimeTypes.json)
      )
    }
  }
}


class ForwardingService[T, U](f: HttpRequest[T] => Option[HttpRequest[U]], httpClient: HttpClient[U], val delegate: HttpService[T, HttpResponse[T]]) 
extends DelegatingService[T, HttpResponse[T], T, HttpResponse[T]] with AkkaDefaults {
  def service = { r: HttpRequest[T] =>
    Future(f(r).foreach(httpClient))
    delegate.service(r)
  }

  def metadata = None
}

class ParameterService[T, S](parameter: Symbol, default: => Option[String], val delegate: HttpService[T, String => S])
extends DelegatingService[T, S, T, String => S]{
  def service = (r: HttpRequest[T]) => {
    r.parameters.get(parameter).orElse(default)
    .toSuccess(DispatchError(BadRequest, "Parameter " + parameter + " is required."))
    .flatMap(value => delegate.service(r.copy(parameters = r.parameters + (parameter -> value))).map(_.apply(value)))
  }

  lazy val metadata = Some(ParameterMetadata(parameter, default))
}

object ParameterService {
  def apply[T, S](parameter: Symbol, default: => Option[String], delegate: HttpService[T, String => S]) =
    new ParameterService(parameter, default, delegate)
}

class PathParameterService[A, B](path: RestPathPattern, sym: Symbol, val delegate: HttpService[A, String => B])
extends DelegatingService[A, B, A, String => B]{
  val service = (req: HttpRequest[A]) => {
    for { 
      request <- PathService.shift(path, req).toSuccess(inapplicable)
      value   <- request.parameters.get(sym).toSuccess(DispatchError(BadRequest, "The path element " + sym + " in " + path.toString + " was not found."))
      result  <- delegate.service(request)
    } yield {
      result(value)
    }
  }

  lazy val metadata = Some(PathPatternMetadata(path))
}

class PathDataService[A, B, X](path: RestPathPattern, sym: Symbol, f: String => Validation[NotServed, X], val delegate: HttpService[A, X => B])
extends DelegatingService[A, B, A, X => B]{
  val service = (req: HttpRequest[A]) => {
    for { 
      request  <- PathService.shift(path, req).toSuccess(inapplicable)
      valueStr <- request.parameters.get(sym).toSuccess(DispatchError(BadRequest, "The path element " + sym + " in " + path.toString + " was not found."))
      value    <- f(valueStr)
      result   <- delegate.service(request)
    } yield {
      result(value)
    }
  }

  lazy val metadata = Some(PathPatternMetadata(path))
}

class ExtractService[T, S, P](extractor: HttpRequest[T] => P, val delegate: HttpService[T, P => S]) extends DelegatingService[T, S, T, P => S]{
  def service = (r: HttpRequest[T]) => delegate.service(r).map(_.apply(extractor(r)))

  val metadata = None
}

class CookieService[A, B](ident: Symbol, default: => Option[String], val delegate: HttpService[A, String => B])
extends DelegatingService[A, B, A, String => B] {
  val service = (req: HttpRequest[A]) => {
    extractCookie(req, ident, default).toSuccess(DispatchError(BadRequest, "No cookie was found for the identifier " + ident))
    .flatMap(cookieValue => delegate.service(req).map(_.apply(cookieValue)))
  }

  def extractCookie[T](request: HttpRequest[T], ident: Symbol, default: => Option[String]): Option[String] = {
    val cookieValues = for (HttpHeaders.Cookie(cookies) <- request.headers.raw; cookie <- cookies if cookie.name == ident.name) yield cookie.cookieValue
    cookieValues.headOption.orElse(default)
  }

  lazy val metadata = Some(CookieMetadata(ident, default))
}

object CookieService {
  def apply[A, B](ident: Symbol, default: => Option[String], delegate: HttpService[A, String => B]) =
    new CookieService(ident, default, delegate)
}

class MetadataService[T, S](val metadata: Option[Metadata], val delegate: HttpService[T, S]) extends DelegatingService[T, S, T, S]{
  def service = delegate.service
}

class DecodeUrlService[T, S](val delegate: HttpService[T, S]) extends DelegatingService[T, S, T, S]{
  def service = (r: HttpRequest[T]) => delegate.service(r.copy(uri = r.uri.decode))

  val metadata = None
}

// type HttpServices //ctags help<|MERGE_RESOLUTION|>--- conflicted
+++ resolved
@@ -146,9 +146,6 @@
   val metadata = None
 }
 
-<<<<<<< HEAD
-case class AcceptService[T, S, U](mimeType: MimeType, delegate: HttpService[Future[T], Future[HttpResponse[S]]])(implicit b: U => Future[T]) extends DelegatingService[U, Future[HttpResponse[S]], Future[T], Future[HttpResponse[S]]] {
-=======
 class TranscodeService[A, B](val delegate: HttpService[Future[B], Future[HttpResponse[B]]])(implicit inj: A => Future[B], surj: B => A) 
 extends DelegatingService[A, Future[HttpResponse[A]], Future[B], Future[HttpResponse[B]]] {
   val service = (request: HttpRequest[A]) => delegate.service(request.map(inj)).map(_.map(_.map(surj)))
@@ -157,7 +154,6 @@
 
 class AcceptService[T, S, U](mimeType: MimeType, val delegate: HttpService[Future[T], Future[HttpResponse[S]]])(implicit f: U => Future[T]) 
 extends DelegatingService[U, Future[HttpResponse[S]], Future[T], Future[HttpResponse[S]]] {
->>>>>>> 417b3880
   import AcceptService._
   val service = (r: HttpRequest[U]) => convert(mimeType, r, inapplicable) flatMap { newRequest: HttpRequest[Future[T]] => 
     delegate.service(newRequest) map { checkConvert(newRequest, _) } 
@@ -166,12 +162,8 @@
   lazy val metadata = Some(RequestHeaderMetadata(Right(`Content-Type`(mimeType))))
 }
 
-<<<<<<< HEAD
-case class Accept2Service[T, S, U, E1](mimeType: MimeType, delegate: HttpService[Future[T], E1 => Future[HttpResponse[S]]])(implicit b: U => Future[T]) extends DelegatingService[U, E1 => Future[HttpResponse[S]], Future[T], E1 => Future[HttpResponse[S]]] {
-=======
 class Accept2Service[T, S, U, E1](mimeType: MimeType, val delegate: HttpService[Future[T], E1 => Future[HttpResponse[S]]])(implicit f: U => Future[T]) 
 extends DelegatingService[U, E1 => Future[HttpResponse[S]], Future[T], E1 => Future[HttpResponse[S]]] {
->>>>>>> 417b3880
   import AcceptService._
   val service = (r: HttpRequest[U]) => convert(mimeType, r, inapplicable) flatMap { newRequest: HttpRequest[Future[T]] =>
     delegate.service(newRequest).map(function => (e: E1) => function.apply(e))
@@ -181,13 +173,8 @@
 }
 
 object AcceptService extends blueeyes.bkka.AkkaDefaults {
-<<<<<<< HEAD
-  def convert[U, T](mimeType: MimeType, r: HttpRequest[U], inapplicable: => Inapplicable)(implicit b: U => Future[T]) = {
-    r.mimeTypes.find(_ == mimeType).map(_ => r.copy(content = r.content.map(b)).success).getOrElse(inapplicable.failure)
-=======
   def convert[U, T](mimeType: MimeType, r: HttpRequest[U], inapplicable: => Inapplicable)(implicit f: U => Future[T]) = {
     r.mimeTypes.find(_ == mimeType).map(_ => r.copy(content = r.content.map(f)).success).getOrElse(inapplicable.failure)
->>>>>>> 417b3880
   }
 
   def checkConvert[T, S](request: HttpRequest[Future[T]], response: Future[HttpResponse[S]]) = {
