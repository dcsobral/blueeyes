package blueeyes.core.service

sealed trait HttpHeader extends Product2[String, String] { self =>
  def _1 = productPrefix
  def _2 = value
  
  def name: String = _1
  
  def value: String
  
  def header = _1 + ": " + _2
  
  def canEqual(any: Any) = any match {
    case header: HttpHeader => true
    case _ => false
  }
  
  override def productPrefix = self.getClass.getSimpleName
  
  override def toString = header
  
  override def equals(any: Any) = any match {
    case that: HttpHeader => (self._1.toLowerCase == that._1.toLowerCase) && 
                             (self._2.toLowerCase == that._2.toLowerCase)
    case _ => false
  }
}

object HttpHeaders {
  class Accept(val value: String) extends HttpHeader 
  object Accept {
    def apply(mimeTypes: MimeType*) = new Accept(mimeTypes.map(_.value).mkString(","))
    def unapply(keyValue: (String, String)) = if (keyValue._1.toLowerCase == "accept") Some(keyValue._2) else None
  }
  
  class `Accept-Charset`(val value: String) extends HttpHeader 
  object `Accept-Charset` {
    def apply(charSets: CharSet*) = new `Accept-Charset`(charSets.map(_.value).mkString(";"))
    def unapply(keyValue: (String, String)) = if (keyValue._1.toLowerCase == "accept-charset") Some(keyValue._2) else None
  }

<<<<<<< HEAD
  class AcceptEncoding(val value: String) extends HttpHeader 
  object AcceptEncoding {
    def apply(encodings: Encoding*) = new AcceptEncoding(encodings.map(_.value).mkString(","))
    def unapply(keyValue: (String, String)) = if (keyValue._1.toLowerCase == "accept-encoding") Some(keyValue._2) else None
  }

  class AcceptLanguage(val value: String) extends HttpHeader 
  object AcceptLanguage {
    def apply(languageRange: LanguageRange*) = new AcceptLanguage(languageRange.map(_.value).mkString(","));
    def unapply(keyValue: (String, String)) = if (keyValue._1.toLowerCase == "accept-language") Some(keyValue._2) else None
  }

  class AcceptRanges(val value: String) extends HttpHeader 
  object AcceptRanges {
    def apply(rangeUnit: RangeUnit) = new AcceptRanges(rangeUnit.value.mkString(","));
=======
  class `Accept-Encoding`(val value: String) extends HttpHeader {
  }
  object `Accept-Encoding` {
    def unapply(keyValue: (String, String)) = if (keyValue._1.toLowerCase == "accept-encoding") Some(keyValue._2) else None
  }

  class `Accept-Language`(val value: String) extends HttpHeader {
  }
  object `Accept-Language` {
    def unapply(keyValue: (String, String)) = if (keyValue._1.toLowerCase == "accept-language") Some(keyValue._2) else None
  }

  class `Accept-Ranges`(val value: String) extends HttpHeader {
  }
  object `Accept-Ranges` {
>>>>>>> 3a364b6f
    def unapply(keyValue: (String, String)) = if (keyValue._1.toLowerCase == "accept-ranges") Some(keyValue._2) else None
  }

  class Authorization(val value: String) extends HttpHeader {
  }
  object Authorization {
    def unapply(keyValue: (String, String)) = if (keyValue._1.toLowerCase == "authorization") Some(keyValue._2) else None
  }

  class Connection(val value: String) extends HttpHeader {
  }
  object Connection {
    def unapply(keyValue: (String, String)) = if (keyValue._1.toLowerCase == "connection") Some(keyValue._2) else None
  }

  class Cookie(val value: String) extends HttpHeader {
  }
  object Cookie {
    def unapply(keyValue: (String, String)) = if (keyValue._1.toLowerCase == "cookie") Some(keyValue._2) else None
  }

  class `Content-Length`(val value: String) extends HttpHeader {
  }
  object `Content-Length` {
    def apply(length: Long): `Content-Length` = new `Content-Length`(length.toString)
    
    def unapply(keyValue: (String, String)) = if (keyValue._1.toLowerCase == "content-length") Some(keyValue._2) else None
  }

  class `Content-Type`(val value: String) extends HttpHeader 
  object `Content-Type` {
    def apply(mimeTypes: MimeType*) = new Accept(mimeTypes.map(_.value).mkString(";"))
    def unapply(keyValue: (String, String)) = if (keyValue._1.toLowerCase == "content-type") Some(keyValue._2) else None
  }

  class Date(val value: String) extends HttpHeader {
  }
  object Date {
    def unapply(keyValue: (String, String)) = if (keyValue._1.toLowerCase == "date") Some(keyValue._2) else None
  }

  class Expect(val value: String) extends HttpHeader {
  }
  object Expect {
    def unapply(keyValue: (String, String)) = if (keyValue._1.toLowerCase == "expect") Some(keyValue._2) else None
  }

  class From(val value: String) extends HttpHeader {
  }
  object From {
    def unapply(keyValue: (String, String)) = if (keyValue._1.toLowerCase == "from") Some(keyValue._2) else None
  }

  class Host(val value: String) extends HttpHeader {
  }
  object Host {
    def unapply(keyValue: (String, String)) = if (keyValue._1.toLowerCase == "host") Some(keyValue._2) else None
  }

  class `If-Match`(val value: String) extends HttpHeader {
  }
  object `If-Match` {
    def unapply(keyValue: (String, String)) = if (keyValue._1.toLowerCase == "if-match") Some(keyValue._2) else None
  }

  class `If-Modified-Since`(val value: String) extends HttpHeader {
  }
  object `If-Modified-Since` {
    def unapply(keyValue: (String, String)) = if (keyValue._1.toLowerCase == "if-modified-since") Some(keyValue._2) else None
  }

  class `If-None-Match`(val value: String) extends HttpHeader {
  }
  object `If-None-Match` {
    def unapply(keyValue: (String, String)) = if (keyValue._1.toLowerCase == "if-none-match") Some(keyValue._2) else None
  }

  class `If-Range`(val value: String) extends HttpHeader {
  }
  object `If-Range` {
    def unapply(keyValue: (String, String)) = if (keyValue._1.toLowerCase == "if-range") Some(keyValue._2) else None
  }

  class `If-Unmodified-Since`(val value: String) extends HttpHeader {
  }
  object `If-Unmodified-Since` {
    def unapply(keyValue: (String, String)) = if (keyValue._1.toLowerCase == "if-unmodified-since") Some(keyValue._2) else None
  }

  class `Max-Forwards`(val value: String) extends HttpHeader {
  }
  object `Max-Forwards` {
    def unapply(keyValue: (String, String)) = if (keyValue._1.toLowerCase == "max-forwards") Some(keyValue._2) else None
  }

  class Pragma(val value: String) extends HttpHeader {
  }
  object Pragma {
    def unapply(keyValue: (String, String)) = if (keyValue._1.toLowerCase == "pragma") Some(keyValue._2) else None
  }

  class `Proxy-Authorization`(val value: String) extends HttpHeader {
  }
  object `Proxy-Authorization` {
    def unapply(keyValue: (String, String)) = if (keyValue._1.toLowerCase == "proxy-authorization") Some(keyValue._2) else None
  }

  class Range(val value: String) extends HttpHeader {
  }
  object Range {
    def unapply(keyValue: (String, String)) = if (keyValue._1.toLowerCase == "range") Some(keyValue._2) else None
  }

  class Referer(val value: String) extends HttpHeader {
  }
  object Referer {
    def unapply(keyValue: (String, String)) = if (keyValue._1.toLowerCase == "referer") Some(keyValue._2) else None
  }

  class TE(val value: String) extends HttpHeader {
  }
  object TE {
    def unapply(keyValue: (String, String)) = if (keyValue._1.toLowerCase == "te") Some(keyValue._2) else None
  }

  class Upgrade(val value: String) extends HttpHeader {
  }
  object Upgrade {
    def unapply(keyValue: (String, String)) = if (keyValue._1.toLowerCase == "upgrade") Some(keyValue._2) else None
  }

  class `User-Agent`(val value: String) extends HttpHeader {
  }
  object `User-Agent` {
    def unapply(keyValue: (String, String)) = if (keyValue._1.toLowerCase == "user-agent") Some(keyValue._2) else None
  }

  class Via(val value: String) extends HttpHeader {
  }
  object Via {
    def unapply(keyValue: (String, String)) = if (keyValue._1.toLowerCase == "via") Some(keyValue._2) else None
  }

  class Warning(val value: String) extends HttpHeader {
  }
  object Warning {
    def unapply(keyValue: (String, String)) = if (keyValue._1.toLowerCase == "warning") Some(keyValue._2) else None
  }

  class Age(val value: String) extends HttpHeader {
  }
  object Age {
    def unapply(keyValue: (String, String)) = if (keyValue._1.toLowerCase == "age") Some(keyValue._2) else None
  }

  class Allow(val value: String) extends HttpHeader {
  }
  object Allow {
    def unapply(keyValue: (String, String)) = if (keyValue._1.toLowerCase == "allow") Some(keyValue._2) else None
  }

  class `Cache-Control`(val value: String) extends HttpHeader {
  }
  object `Cache-Control` {
    def unapply(keyValue: (String, String)) = if (keyValue._1.toLowerCase == "cache-control") Some(keyValue._2) else None
  }

  class `Content-Encoding`(val value: String) extends HttpHeader {
  }
  object `Content-Encoding` {
    def unapply(keyValue: (String, String)) = if (keyValue._1.toLowerCase == "content-encoding") Some(keyValue._2) else None
  }

  class `Content-Language`(val value: String) extends HttpHeader {
  }
  object `Content-Language` {
    def unapply(keyValue: (String, String)) = if (keyValue._1.toLowerCase == "content-language") Some(keyValue._2) else None
  }

  class `Content-Location`(val value: String) extends HttpHeader {
  }
  object `Content-Location` {
    def unapply(keyValue: (String, String)) = if (keyValue._1.toLowerCase == "content-location") Some(keyValue._2) else None
  }

  class `Content-Disposition`(val value: String) extends HttpHeader {
  }
  object `Content-Disposition` {
    def unapply(keyValue: (String, String)) = if (keyValue._1.toLowerCase == "content-disposition") Some(keyValue._2) else None
  }

  class `Content-MD5`(val value: String) extends HttpHeader {
  }
  object `Content-MD5` {
    def unapply(keyValue: (String, String)) = if (keyValue._1.toLowerCase == "content-md5") Some(keyValue._2) else None
  }

  class `Content-Range`(val value: String) extends HttpHeader {
  }
  object `Content-Range` {
    def unapply(keyValue: (String, String)) = if (keyValue._1.toLowerCase == "content-range") Some(keyValue._2) else None
  }

  class ETag(val value: String) extends HttpHeader {
  }
  object ETag {
    def unapply(keyValue: (String, String)) = if (keyValue._1.toLowerCase == "etag") Some(keyValue._2) else None
  }

  class Expires(val value: String) extends HttpHeader {
  }
  object Expires {
    def unapply(keyValue: (String, String)) = if (keyValue._1.toLowerCase == "expires") Some(keyValue._2) else None
  }

  class `Last-Modified`(val value: String) extends HttpHeader {
  }
  object `Last-Modified` {
    def unapply(keyValue: (String, String)) = if (keyValue._1.toLowerCase == "last-modified") Some(keyValue._2) else None
  }

  class Location(val value: String) extends HttpHeader {
  }
  object Location {
    def unapply(keyValue: (String, String)) = if (keyValue._1.toLowerCase == "location") Some(keyValue._2) else None
  }

  class `Proxy-Authenticate`(val value: String) extends HttpHeader {
  }
  object `Proxy-Authenticate` {
    def unapply(keyValue: (String, String)) = if (keyValue._1.toLowerCase == "proxy-authenticate") Some(keyValue._2) else None
  }

  class Refresh(val value: String) extends HttpHeader {
  }
  object Refresh {
    def unapply(keyValue: (String, String)) = if (keyValue._1.toLowerCase == "refresh") Some(keyValue._2) else None
  }

  class `Retry-After`(val value: String) extends HttpHeader {
  }
  object `Retry-After` {
    def unapply(keyValue: (String, String)) = if (keyValue._1.toLowerCase == "retry-after") Some(keyValue._2) else None
  }

  class Server(val value: String) extends HttpHeader {
  }
  object Server {
    def unapply(keyValue: (String, String)) = if (keyValue._1.toLowerCase == "server") Some(keyValue._2) else None
  }

  class `Set-Cookie`(val value: String) extends HttpHeader {
  }
  object `Set-Cookie` {
    def unapply(keyValue: (String, String)) = if (keyValue._1.toLowerCase == "set-cookie") Some(keyValue._2) else None
  }

  class Trailer(val value: String) extends HttpHeader {
  }
  object Trailer {
    def unapply(keyValue: (String, String)) = if (keyValue._1.toLowerCase == "trailer") Some(keyValue._2) else None
  }

  class `Transfer-Encoding`(val value: String) extends HttpHeader {
  }
  object `Transfer-Encoding` {
    def unapply(keyValue: (String, String)) = if (keyValue._1.toLowerCase == "transfer-encoding") Some(keyValue._2) else None
  }

  class Vary(val value: String) extends HttpHeader {
  }
  object Vary {
    def unapply(keyValue: (String, String)) = if (keyValue._1.toLowerCase == "vary") Some(keyValue._2) else None
  }

  class `WWW-Authenticate`(val value: String) extends HttpHeader {
  }
  object `WWW-Authenticate` {
    def unapply(keyValue: (String, String)) = if (keyValue._1.toLowerCase == "www-authenticate") Some(keyValue._2) else None
  }

  class `X-Frame-Options`(val value: String) extends HttpHeader {
  }
  object `X-Frame-Options` {
    def unapply(keyValue: (String, String)) = if (keyValue._1.toLowerCase == "x-frame-options") Some(keyValue._2) else None
  }

  class `X-XSS-Protection`(val value: String) extends HttpHeader {
  }
  object `X-XSS-Protection` {
    def unapply(keyValue: (String, String)) = if (keyValue._1.toLowerCase == "x-xss-protection") Some(keyValue._2) else None
  }

  class `X-Content-Type-Options`(val value: String) extends HttpHeader {
  }
  object `X-Content-Type-Options` {
    def unapply(keyValue: (String, String)) = if (keyValue._1.toLowerCase == "x-content-type-options") Some(keyValue._2) else None
  }

  class `X-Requested-With`(val value: String) extends HttpHeader {
  }
  object `X-Requested-With` {
    def unapply(keyValue: (String, String)) = if (keyValue._1.toLowerCase == "x-requested-with") Some(keyValue._2) else None
  }

  class `X-Forwarded-For`(val value: String) extends HttpHeader {
  }
  object `X-Forwarded-For` {
    def unapply(keyValue: (String, String)) = if (keyValue._1.toLowerCase == "x-forwarded-for") Some(keyValue._2) else None
  }

  class `X-Forwarded-Proto`(val value: String) extends HttpHeader {
  }
  object `X-Forwarded-Proto` {
    def unapply(keyValue: (String, String)) = if (keyValue._1.toLowerCase == "x-forwarded-proto") Some(keyValue._2) else None
  }

  class `X-Powered-By`(val value: String) extends HttpHeader {
  }
  object `X-Powered-By` {
    def unapply(keyValue: (String, String)) = if (keyValue._1.toLowerCase == "x-powered-by") Some(keyValue._2) else None
  }  
  
  class CustomHeader(override val name: String, val value: String) extends HttpHeader {
  }
}

trait HttpHeaderImplicits {
  import HttpHeaders._
  
  implicit def httpHeader2Tuple(httpHeader: HttpHeader) = (httpHeader._1, httpHeader._2)
  
  implicit def tuple2HttpHeader(keyValue: (String, String)): HttpHeader = keyValue match {
    case Accept(value) => new Accept(value)
    case `Accept-Charset`(value) => new `Accept-Charset`(value)
    case `Accept-Encoding`(value) => new `Accept-Encoding`(value)
    case `Accept-Language`(value) => new `Accept-Language`(value)
    case `Accept-Ranges`(value) => new `Accept-Ranges`(value)
    case Authorization(value) => new Authorization(value)
    case Connection(value) => new Connection(value)
    case Cookie(value) => new Cookie(value)
    case `Content-Length`(value) => new `Content-Length`(value)
    case `Content-Type`(value) => new `Content-Type`(value)
    case Date(value) => new Date(value)
    case Expect(value) => new Expect(value)
    case From(value) => new From(value)
    case Host(value) => new Host(value)
    case `If-Match`(value) => new `If-Match`(value)
    case `If-Modified-Since`(value) => new `If-Modified-Since`(value)
    case `If-None-Match`(value) => new `If-None-Match`(value)
    case `If-Range`(value) => new `If-Range`(value)
    case `If-Unmodified-Since`(value) => new `If-Unmodified-Since`(value)
    case `Max-Forwards`(value) => new `Max-Forwards`(value)
    case Pragma(value) => new Pragma(value)
    case `Proxy-Authorization`(value) => new `Proxy-Authorization`(value)
    case Range(value) => new Range(value)
    case Referer(value) => new Referer(value)
    case TE(value) => new TE(value)
    case Upgrade(value) => new Upgrade(value)
    case `User-Agent`(value) => new `User-Agent`(value)
    case Via(value) => new Via(value)
    case Warning(value) => new Warning(value)
    case Age(value) => new Age(value)
    case Allow(value) => new Allow(value)
    case `Cache-Control`(value) => new `Cache-Control`(value)
    case `Content-Encoding`(value) => new `Content-Encoding`(value)
    case `Content-Language`(value) => new `Content-Language`(value)
    case `Content-Location`(value) => new `Content-Location`(value)
    case `Content-Disposition`(value) => new `Content-Disposition`(value)
    case `Content-MD5`(value) => new `Content-MD5`(value)
    case `Content-Range`(value) => new `Content-Range`(value)
    case ETag(value) => new ETag(value)
    case Expires(value) => new Expires(value)
    case `Last-Modified`(value) => new `Last-Modified`(value)
    case Location(value) => new Location(value)
    case `Proxy-Authenticate`(value) => new `Proxy-Authenticate`(value)
    case Refresh(value) => new Refresh(value)
    case `Retry-After`(value) => new `Retry-After`(value)
    case Server(value) => new Server(value)
    case `Set-Cookie`(value) => new `Set-Cookie`(value)
    case Trailer(value) => new Trailer(value)
    case `Transfer-Encoding`(value) => new `Transfer-Encoding`(value)
    case Vary(value) => new Vary(value)
    case `WWW-Authenticate`(value) => new `WWW-Authenticate`(value)
    case `X-Frame-Options`(value) => new `X-Frame-Options`(value)
    case `X-XSS-Protection`(value) => new `X-XSS-Protection`(value)
    case `X-Content-Type-Options`(value) => new `X-Content-Type-Options`(value)
    case `X-Requested-With`(value) => new `X-Requested-With`(value)
    case `X-Forwarded-For`(value) => new `X-Forwarded-For`(value)
    case `X-Forwarded-Proto`(value) => new `X-Forwarded-Proto`(value)
    case `X-Powered-By`(value) => new `X-Powered-By`(value)
    case (name, value) => new CustomHeader(name, value)
  }
}
object HttpHeaderImplicits extends HttpHeaderImplicits<|MERGE_RESOLUTION|>--- conflicted
+++ resolved
@@ -39,39 +39,21 @@
     def unapply(keyValue: (String, String)) = if (keyValue._1.toLowerCase == "accept-charset") Some(keyValue._2) else None
   }
 
-<<<<<<< HEAD
-  class AcceptEncoding(val value: String) extends HttpHeader 
-  object AcceptEncoding {
-    def apply(encodings: Encoding*) = new AcceptEncoding(encodings.map(_.value).mkString(","))
+  class `Accept-Encoding`(val value: String) extends HttpHeader 
+  object `Accept-Encoding` {
+    def apply(encodings: Encoding*) = new `Accept-Encoding`(encodings.map(_.value).mkString(","))
     def unapply(keyValue: (String, String)) = if (keyValue._1.toLowerCase == "accept-encoding") Some(keyValue._2) else None
   }
 
-  class AcceptLanguage(val value: String) extends HttpHeader 
-  object AcceptLanguage {
-    def apply(languageRange: LanguageRange*) = new AcceptLanguage(languageRange.map(_.value).mkString(","));
+  class `Accept-Language`(val value: String) extends HttpHeader 
+  object `Accept-Language` {
+    def apply(languageRange: LanguageRange*) = new `Accept-Language`(languageRange.map(_.value).mkString(","));
     def unapply(keyValue: (String, String)) = if (keyValue._1.toLowerCase == "accept-language") Some(keyValue._2) else None
   }
 
-  class AcceptRanges(val value: String) extends HttpHeader 
-  object AcceptRanges {
-    def apply(rangeUnit: RangeUnit) = new AcceptRanges(rangeUnit.value.mkString(","));
-=======
-  class `Accept-Encoding`(val value: String) extends HttpHeader {
-  }
-  object `Accept-Encoding` {
-    def unapply(keyValue: (String, String)) = if (keyValue._1.toLowerCase == "accept-encoding") Some(keyValue._2) else None
-  }
-
-  class `Accept-Language`(val value: String) extends HttpHeader {
-  }
-  object `Accept-Language` {
-    def unapply(keyValue: (String, String)) = if (keyValue._1.toLowerCase == "accept-language") Some(keyValue._2) else None
-  }
-
-  class `Accept-Ranges`(val value: String) extends HttpHeader {
-  }
+  class `Accept-Ranges`(val value: String) extends HttpHeader 
   object `Accept-Ranges` {
->>>>>>> 3a364b6f
+    def apply(rangeUnit: RangeUnit) = new `Accept-Ranges`(rangeUnit.value.mkString(","));
     def unapply(keyValue: (String, String)) = if (keyValue._1.toLowerCase == "accept-ranges") Some(keyValue._2) else None
   }
 
