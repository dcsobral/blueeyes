/*
 * Copyright 2009-2010 WorldWide Conferencing, LLC
 *
 * Licensed under the Apache License, Version 2.0 (the "License");
 * you may not use this file except in compliance with the License.
 * You may obtain a copy of the License at
 *
 *     http://www.apache.org/licenses/LICENSE-2.0
 *
 * Unless required by applicable law or agreed to in writing, software
 * distributed under the License is distributed on an "AS IS" BASIS,
 * WITHOUT WARRANTIES OR CONDITIONS OF ANY KIND, either express or implied.
 * See the License for the specific language governing permissions and
 * limitations under the License.
 */

package blueeyes.json

import scalaz._
import scalaz.Ordering._
import scalaz.Validation._
import scalaz.std.anyVal._
import scalaz.std.list._
import scalaz.std.math.bigInt._
import scalaz.std.string._
import scalaz.std.tuple._

import scalaz.syntax.applicative._
import scalaz.syntax.bifunctor._
import scalaz.syntax.order._
import scalaz.syntax.semigroup._

import scala.annotation.{switch, tailrec}
import scala.collection.mutable
import scala.util.Sorting.quickSort

import java.lang.Double.isInfinite
import java.lang.Character.codePointAt
import JValue.{RenderMode, Compact, Pretty, Canonical}

/**
 * Data type for Json AST.
 */
sealed trait JValue extends Merge.Mergeable with Diff.Diffable with Product with Ordered[JValue] { self =>
  def toOption = if (self == JUndefined) None else Some(self)

  def getOrElse(that: => JValue) = if (self == JUndefined) that else self

  protected[json] def typeIndex: Int

  def compare(that: JValue): Int

  def sort: JValue

  def renderCompact: String

  def renderPretty: String = renderCompact

  def renderCanonical: String = renderCompact

  protected[json] def internalRender(sb: StringBuilder, mode: RenderMode, indent: String) {
    sb.append(renderCompact)
  }

  /** XPath-like expression to query JSON fields by name. Matches only fields on
   * next level.
   */
  def \ (nameToFind: String): JValue = self match {
    case j @ JObject(fields) => j.get(nameToFind)
    case j @ JArray(elements) => 
      elements.map(_ \ nameToFind) match {
        case Nil => JUndefined
        case x :: Nil => x
        case elements @ x :: xs => JArray(elements)
      }
    case _ => JUndefined
  }

  def \? (nameToFind: String): Option[JValue] = (self \ nameToFind).toOption

  /**
   * Returns the element as a JValue of the specified class.
   */
  def --> [A <: JValue](clazz: Class[A]): A = (self -->? clazz).getOrElse(sys.error("Expected class " + clazz + ", but found: " + self.getClass))

  /**
   * Returns the element as an option of a JValue of the specified class.
   */
  def -->? [A <: JValue](clazz: Class[A]): Option[A] = if (clazz.isAssignableFrom(self.getClass)) Some(self.asInstanceOf[A]) else None

  /** 
   * Does a breadth-first traversal of all descendant JValues, beginning
   * with this one.
   */
  def breadthFirst: List[JValue] = {
    import scala.collection.immutable.Queue

    def breadthFirst0(cur: List[JValue], queue: Queue[JValue]): List[JValue] = {
      if (queue.isEmpty) cur
      else {
        val (head, nextQueue) = queue.dequeue

        breadthFirst0(head :: cur, 
          head match {
            case JObject(fields) =>
              nextQueue.enqueue(fields.values.toList)

            case JArray(elements) =>
              nextQueue.enqueue(elements)

            case jvalue => nextQueue
          }
        )
      }
    }

    breadthFirst0(Nil, Queue.empty.enqueue(self)).reverse
  }

  /** XPath-like expression to query JSON fields by name. Returns all matching fields.
   */
  def \\(nameToFind: String): JValue = {
    def find(json: JValue): List[JValue] = json match {
      case JObject(l) => l.foldLeft(List.empty[JValue]) {
        case (acc, field) => 
          val newAcc = if (field._1 == nameToFind) field._2 :: acc else acc

          newAcc ::: find(field._2)
      }

      case JArray(l) => l.flatMap(find)
      
      case _ => Nil
    }
    find(self) match {
      case x :: Nil => x
      case x => JArray(x)
    }
  }

  /** Gets the specified value located at the terminal of the specified path.
   */
  def apply(path: JPath): JValue = get(path)

  def get(path: JPath): JValue = path.extract(self)

  def insert(path: JPath, value: JValue): Validation[Throwable, JValue] = {
    value match {
      case JUndefined => success[Throwable, JValue](this)
      case value => Validation fromTryCatch { unsafeInsert(path, value) }
    }
  }

  /**
   * A safe merge function that ensures that values are not overwritten.
   */
  def insertAll(other: JValue): ValidationNEL[Throwable, JValue] = {
    other.flattenWithPath.foldLeft[ValidationNEL[Throwable, JValue]](success(self)) {
      case (acc, (path, value)) => acc flatMap { (_: JValue).insert(path, value).toValidationNEL }
    }
  }

  def unsafeInsert(rootPath: JPath, rootValue: JValue): JValue = {
    JValue.unsafeInsert(self, rootPath, rootValue)
  }

  def set(path: JPath, value: JValue): JValue = if (path == JPath.Identity) value else {
    def arraySet(l: List[JValue], i: Int, rem: JPath, v: JValue): List[JValue] = {
      def update(l: List[JValue], j: Int): List[JValue] = l match {
        case x :: xs => (if (j == i) x.set(rem, v) else x) :: update(xs, j + 1)
        case Nil => Nil
      }

      update(l.padTo(i + 1, JUndefined), 0)
    }

    self match {
      case obj @ JObject(fields) => path.nodes match {
        case JPathField(name) :: nodes => 
          val (child, rest) = obj.partitionField(name)

          rest + JField(name, child.set(JPath(nodes), value))

        case x => sys.error("Objects are not indexed: attempted to set " + path + " on " + self)
      }

      case arr @ JArray(elements) => path.nodes match {
        case JPathIndex(index) :: nodes => JArray(arraySet(elements, index, JPath(nodes), value))
        case x => sys.error("Arrays have no fields: attempted to set " + path + " on " + self)
      }

      case _ => path.nodes match {
        case Nil => value
        case JPathIndex(_) :: _ => JArray(Nil).set(path, value)
        case JPathField(_) :: _ => JObject(Nil).set(path, value)
      }
    }
  }

  def delete(path: JPath): Option[JValue] = {
    path.nodes match {
      case JPathField(name) :: xs => this match {
        case JObject(fields) => Some(
          JObject(fields flatMap {
            case JField(`name`, value) => value.delete(JPath(xs: _*)) map { v => JField(name, v) }
            case unmodified => Some(unmodified)
          })
        )
        case unmodified => Some(unmodified)
      }

      case JPathIndex(idx) :: xs => this match {
        case JArray(elements) => Some(JArray(elements.zipWithIndex.flatMap { case (v, i) => if (i == idx) v.delete(JPath(xs: _*)) else Some(v) }))
        case unmodified => Some(unmodified)
      }

      case Nil => None
    }
  }

  /** Return nth element from JSON.
   * Meaningful only to JArray, JObject and JField. Returns JUndefined for other types.
   */
  def apply(i: Int): JValue = JUndefined

  /** Return direct child elements.
   */
  def children: Iterable[JValue] = self match {
    case JObject(fields) => fields.values
    case JArray(l) => l
    case _ => List.empty
  }

  /** Return a combined value by folding over JSON by applying a function <code>f</code>
   * for each element. The initial value is <code>z</code>.
   */
  def foldDown[A](z: A)(f: (A, JValue) => A): A = foldDownWithPath(z) { (acc, p, v) => f(acc, v) }

  /** Return a combined value by folding over JSON by applying a function `f`
   * for each element, passing along the path to the elements. The initial
   * value is `z`.
   */
  def foldDownWithPath[A](z: A)(f: (A, JPath, JValue) => A): A = {
    def rec(acc: A, p: JPath, v: JValue): A = {
      val newAcc = f(acc, p, v)

      v match {
        case JObject(l)   =>
          l.foldLeft(newAcc) { 
            case(acc, field) =>
              rec(acc, p \ field._1, field._2) 
          }

        case JArray(l) =>
          l.zipWithIndex.foldLeft(newAcc) { case (a, (e, idx)) => rec(a, p \ idx, e) }

        case _ => newAcc
      }
    }

    rec(z, JPath.Identity, self)
  }

  /** Return a combined value by folding over JSON by applying a function <code>f</code>
   * for each element. The initial value is <code>z</code>.
   */
  def foldUp[A](z: A)(f: (A, JValue) => A): A = foldUpWithPath(z) { (acc, p, v) => f(acc, v) }

  /** Return a combined value by folding over JSON by applying a function `f`
   * for each element, passing along the path to the elements. The initial
   * value is `z`.
   */
  def foldUpWithPath[A](z: A)(f: (A, JPath, JValue) => A): A = {
    def rec(acc: A, p: JPath, v: JValue): A = {
      f(v match {
        case JObject(l) =>
          l.foldLeft(acc) { 
            (acc, field) => 
              rec(acc, p \ field._1, field._2)
          }

        case JArray(l) =>
          l.zipWithIndex.foldLeft(acc) { (a, t) => val (e, idx) = t; rec(a, p \ idx, e) }

        case _ => acc
      }, p, v)
    }

    rec(z, JPath.Identity, self)
  }

  /** Return a new JValue resulting from applying the given function <code>f</code>
   * to each element, moving from the bottom-up.
   */
  def mapUp(f: JValue => JValue): JValue = mapUpWithPath((p, j) => f(j))

  /** Return a new JValue resulting from applying the given function <code>f</code>
   * to each element and its path, moving from the bottom-up.
   */
  def mapUpWithPath(f: (JPath, JValue) => JValue): JValue = {
    def rec(p: JPath, v: JValue): JValue = v match {
      case JObject(l) => 
        f(p, JObject(l.flatMap { f => 
          val v2 = rec(p \ f._1, f._2)

          if (v2 == JUndefined) Nil else JField(f._1, v2) :: Nil
          
        }))

      case JArray(l) => f(p, JArray(l.zipWithIndex.flatMap(t => rec(p \ t._2, t._1) match {
        case JUndefined => Nil
        case x => x :: Nil
      })))

      case x => f(p, x)
    }
    rec(JPath.Identity, self)
  }

  /** Return a new JValue resulting from applying the given function <code>f</code>
   * to each element, moving from the top-down.
   */
  def mapDown(f: JValue => JValue): JValue = mapDownWithPath((p, j) => f(j))

  /** Return a new JValue resulting from applying the given function <code>f</code>
   * to each element and its path, moving from the top-down.
   */
  def mapDownWithPath(f: (JPath, JValue) => JValue): JValue = {
    def rec(p: JPath, v: JValue): JValue = {
      f(p, v) match {
        case JObject(l) =>
          JObject(l.flatMap { f =>
            val v2 = rec(p \ f._1, f._2)

            if (v2 == JUndefined) Nil else JField(f._1, v2) :: Nil
          })

        case JArray(l) =>
          JArray(l.zipWithIndex.flatMap { t =>
            val (e, idx) = t

            rec(p \ idx, e) match {
              case JUndefined => Nil
              case x => x :: Nil
            }
          })

        case x => x
      }
    }

    rec(JPath.Identity, self)
  }

  /** Return a new JValue resulting from applying the given partial function <code>f</code>
   * to each element in JSON.
   */
  def transform(f: PartialFunction[JValue, JValue]): JValue = mapUp { x =>
    if (f.isDefinedAt(x)) f(x) else x
  }

  /** Replaces the matched path values with the result of calling the
   * replacer function on the matches. If the path has no values, the
   * method has no effect -- i.e. it is not an error to specify paths
   * which do not exist.
   */
  def replace(target: JPath, replacer: JValue => JValue): JValue = {
    def replace0(target: JPath, j: JValue): JValue = target.nodes match {
      case Nil => replacer(j)

      case head :: tail => head match {
        case JPathField(name1) => j match {
          case JObject(fields) => JObject(fields.map {
            case JField(name2, value) if (name1 == name2) => JField(name1, replace0(JPath(tail: _*), value))

            case field => field
          })

          case jvalue => jvalue
        }

        case JPathIndex(index) => j match {
          case JArray(elements) =>
            val split = elements.splitAt(index)

            val prefix = split._1
            val middle = replace0(JPath(tail: _*), split._2.head)
            val suffix = split._2.drop(1)

            JArray(prefix ++ (middle :: suffix))

          case jvalue => jvalue
        }
      }
    }

    target.expand(self).foldLeft(self) { (jvalue, expansion) =>
      replace0(expansion, jvalue)
    }
  }

  /** A shorthand for the other replacement in the case that the replacement
   * does not depend on the value being replaced.
   */
  def replace(target: JPath, replacement: JValue): JValue = replace(target, r => replacement)

  /** Return the first element from JSON which matches the given predicate.
   */
  def find(p: JValue => Boolean): Option[JValue] = {
    def find(json: JValue): Option[JValue] = {
      if (p(json)) return Some(json)
      json match {
        case JObject(l) => l.map(_._2).flatMap(find).headOption
        case JArray(l) => l.flatMap(find).headOption
        case _ => None
      }
    }
    find(self)
  }

  /** Return a List of all elements which matches the given predicate.
   */
  def filter(p: JValue => Boolean): List[JValue] =
    foldDown(List.empty[JValue])((acc, e) => if (p(e)) e :: acc else acc).reverse

  def flatten: List[JValue] =
    foldDown(List.empty[JValue])((acc, e) => e :: acc).reverse

  /** Flattens the JValue down to a list of path to simple JValue primitive.
   */
  def flattenWithPath: Vector[(JPath, JValue)] = {
    def flatten0(path: JPath)(value: JValue): Vector[(JPath, JValue)] = value match {
      case JObject.empty => Vector((path -> value))

      case JObject(fields) => 
        fields.foldLeft(Vector.empty[(JPath, JValue)]) { 
          case (acc, field) =>
            acc ++ flatten0(path \ field._1)(field._2)
        }
      
      case JArray(Nil) => Vector((path -> value))

      case JArray(elements) => 
        Vector(elements: _*).zipWithIndex.flatMap { tuple =>
          val (element, index) = tuple

          flatten0(path \ index)(element)
        }

      case _ => Vector((path -> value))
    }

    flatten0(JPath.Identity)(self)
  }

  /** Concatenate with another JSON.
   * This is a concatenation monoid: (JValue, ++, JUndefined)
   */
  def ++ (other: JValue): JValue = {
    def append(value1: JValue, value2: JValue): JValue = (value1, value2) match {
      case (JUndefined, x) => x
      case (x, JUndefined) => x
      case (JArray(xs), JArray(ys)) => JArray(xs ::: ys)
      case (JArray(xs), v: JValue) => JArray(xs ::: List(v))
      case (v: JValue, JArray(xs)) => JArray(v :: xs)
      case (x, y) => JArray(x :: y :: Nil)
    }
    append(self, other)
  }

  /** Return a JSON where all elements matching the given predicate are removed.
   */
  def remove(p: JValue => Boolean): JValue = self mapUp {
    case x if p(x) => JUndefined
    case x => x
  }

  /**
   * Remove instances of Nothing from the data structure.
   */
  def minimize: Option[JValue] = {
    this match {
      case JObject(fields)  => Some(JObject(fields flatMap { case JField(k, v) => v.minimize.map(JField(k, _)) }))
      case JArray(elements) => Some(JArray(elements.flatMap(_.minimize)))
      case JUndefined => None
      case value => Some(value)
    }
  }

  override def toString = renderCompact
}

object JValue {
  sealed trait RenderMode
  case object Pretty extends RenderMode
  case object Compact extends RenderMode
  case object Canonical extends RenderMode

  def apply(p: JPath, v: JValue) = JUndefined.set(p, v)

  private def unflattenArray(elements: Seq[(JPath, JValue)]): JArray = {
    elements.foldLeft(JArray(Nil)) { (arr, t) => arr.set(t._1, t._2) --> classOf[JArray] }
  }

  private def unflattenObject(elements: Seq[(JPath, JValue)]): JObject = {
    elements.foldLeft(JObject(Nil)) { (obj, t) => obj.set(t._1, t._2) --> classOf[JObject] }
  }

  def unflatten(elements: Seq[(JPath, JValue)]): JValue = {
    if (elements.isEmpty) JUndefined
    else {
      val sorted = elements.sortBy(_._1)

      val (xp, xv) = sorted.head

      if (xp == JPath.Identity && sorted.size == 1) xv
      else if (xp.path.startsWith("[")) unflattenArray(sorted)
      else unflattenObject(sorted)
    }      
  }    

  case class paired(jv1: JValue, jv2: JValue) {
    assert(jv1 != null && jv2 != null)
    final def fold[A](default: => A)(
      obj:    Map[String, JValue] => Map[String, JValue] => A,
      arr:    List[JValue] => List[JValue] => A,
      str:    String => String => A,
      num:    BigDecimal => BigDecimal => A,
      bool:   Boolean => Boolean => A,
      nul:    => A, nothing: => A) = {
      (jv1, jv2) match {
        case (JObject(o1),  JObject(o2)) => obj(o1)(o2)
        case (JArray(a1) ,  JArray(a2))  => arr(a1)(a2)
        case (JString(s1),  JString(s2)) => str(s1)(s2)
        case (JBool(b1),    JBool(b2)) => bool(b1)(b2)
        case (JNum(d1),     JNum(d2)) => num(d1)(d2)
        case (JNull,        JNull) => nul
        case (JUndefined,   JUndefined) => nul
        case _ => default
      }
    }
  }

  @inline final def typeIndex(jv: JValue) = jv.typeIndex

  implicit final val jnumOrder: Order[JNum] = new Order[JNum] {
    def order(v1: JNum, v2: JNum) = Ordering.fromInt(v1 numCompare v2)
  }

  implicit final val order: Order[JValue] = new Order[JValue] {
    def order(v1: JValue, v2: JValue) = Ordering.fromInt(v1 compare v2)
  }

  def unsafeInsert(rootTarget: JValue, rootPath: JPath, rootValue: JValue): JValue = {
    def rec(target: JValue, path: JPath, value: JValue): JValue = {
      if ((target == JNull || target == JUndefined) && path == JPath.Identity) value else {
        def arrayInsert(l: List[JValue], i: Int, rem: JPath, v: JValue): List[JValue] = {
          def update(l: List[JValue], j: Int): List[JValue] = l match {
            case x :: xs => (if (j == i) rec(x, rem, v) else x) :: update(xs, j + 1)
            case Nil => Nil
          }

          update(l.padTo(i + 1, JUndefined), 0)
        }

        target match {
          case obj @ JObject(fields) => path.nodes match {
            case JPathField(name) :: nodes => 
              val (child, rest) = obj.partitionField(name)

              rest + JField(name, rec(child, JPath(nodes), value))

            case JPathIndex(_) :: _ => sys.error("Objects are not indexed: attempted to insert " + value + " at " + rootPath + " on " + rootTarget)
            case Nil => sys.error("JValue insert would overwrite existing data: " + target + " cannot be rewritten to " + value + " at " + path + 
                                " in unsafeInsert of " + rootValue + " at " + rootPath + " in " + rootTarget)
          }

          case arr @ JArray(elements) => path.nodes match {
            case JPathIndex(index) :: nodes => JArray(arrayInsert(elements, index, JPath(nodes), value))
            case JPathField(_) :: _ => sys.error("Arrays have no fields: attempted to insert " + value + " at " + rootPath + " on " + rootTarget)
            case Nil => sys.error("JValue insert would overwrite existing data: " + target + " cannot be rewritten to " + value + " at " + path + 
                                  " in unsafeInsert of " + rootValue + " at " + rootPath + " in " + rootTarget)
          }

          case JNull | JUndefined => path.nodes match {
            case Nil => value
            case JPathIndex(_) :: _ => rec(JArray(Nil), path, value)
            case JPathField(_) :: _ => rec(JObject(Nil), path, value)
          }

          case x => sys.error("JValue insert would overwrite existing data: " + x + " cannot be updated to " + value + " at " + path + 
                              " in unsafeInsert of " + rootValue + " at " + rootPath + " in " + rootTarget)
        }
      }
    }

    rec(rootTarget, rootPath, rootValue)
  }
}
  

case object JUndefined extends JValue {
  final def sort: JValue = this
  final def renderCompact: String = "null"
  protected[json] final def typeIndex = 10
  final def compare(that: JValue) = typeIndex compare that.typeIndex
}

case object JNull extends JValue {
  final def sort: JValue = this
  final def renderCompact: String = "null"
  protected[json] final def typeIndex = 0
  final def compare(that: JValue) = typeIndex compare that.typeIndex
}

sealed trait JBool extends JValue {
  def value: Boolean
  final def sort: JBool = this
  protected[json] final def typeIndex = 0
}

case object JTrue extends JBool {
  final def value = true
  final def renderCompact: String = "true"
  final def compare(that: JValue) = that match {
    case JTrue => 0
    case JFalse => 1
    case _ => typeIndex compare that.typeIndex
  }
}

case object JFalse extends JBool {
  final def value = false
  final def renderCompact: String = "false"
  final def compare(that: JValue) = that match {
    case JTrue => -1
    case JFalse => 0
    case _ => typeIndex compare that.typeIndex
  }
}

object JBool {
  def apply(value: Boolean): JBool = if (value) JTrue else JFalse
  def unapply(value: JBool): Option[Boolean] = Some(value.value)
}

sealed trait JNum extends JValue {
  def toBigDecimal: BigDecimal
  def toLong: Long
  def toDouble: Double
  def toRawString: String

  final def renderCompact = toRawString

  def sort: JNum = this

  // SI-6173: to avoid hashCode on BigDecimal, we use a hardcoded hashcode to
  // ensure JNum("123.45").hashCode == JNum(123.45).hashCode
  override val hashCode = 6173

  protected[json] final def typeIndex = 4

  final def compare(that: JValue): Int = that match {
    case num: JNum => numCompare(num)
    case _ => typeIndex compare that.typeIndex
  }

  protected[json] def numCompare(other: JNum): Int
}

case class JNumStr private[json] (value: String) extends JNum {
  private lazy val dec: BigDecimal = BigDecimal(value)

  final def toBigDecimal: BigDecimal = dec
  final def toLong: Long = value.toDouble.toLong
  final def toDouble: Double = value.toDouble
  final def toRawString: String = value

  override val hashCode = 6173

  override def equals(other: Any) = other match {
    case JNumLong(n) => value == n.toString
    case num: JNum => toBigDecimal == num.toBigDecimal
    case _ => false
  }

  protected[json] def numCompare(other: JNum) = toBigDecimal compare other.toBigDecimal
}

case class JNumLong(value: Long) extends JNum {
  final def toBigDecimal: BigDecimal = BigDecimal(value)
  final def toLong: Long = value
  final def toDouble: Double = value.toDouble
  final def toRawString: String = value.toString

  override val hashCode = 6173

  override def equals(other: Any) = other match {
    case JNumLong(n) => value == n
    case JNumDouble(n) => value == n
    case JNumBigDec(n) => value == n
    case JNumStr(s) => value.toString == s
    case _ => false
  }

  protected[json] def numCompare(other: JNum) = other match {
    case JNumLong(n) => value compare n
    case JNumDouble(n) => value.toDouble compare n
    case JNumBigDec(n) => BigDecimal(value) compare n
    case _ => toBigDecimal compare other.toBigDecimal
  }
}

case class JNumDouble private[json] (value: Double) extends JNum {
  final def toBigDecimal: BigDecimal = BigDecimal(value)
  final def toLong: Long = value.toLong
  final def toDouble: Double = value
  final def toRawString: String = value.toString

  override val hashCode = 6173

  override def equals(other: Any) = other match {
    case JNumLong(n) => value == n
    case JNumDouble(n) => value == n
    case num: JNum => toBigDecimal == num.toBigDecimal
    case _ => false
  }

  protected[json] def numCompare(other: JNum) = other match {
    case JNumLong(n) => value compare n.toDouble
    case JNumDouble(n) => value compare n
    case JNumBigDec(n) => BigDecimal(value) compare n
    case _ => toBigDecimal compare other.toBigDecimal
  }
}

case class JNumBigDec(value: BigDecimal) extends JNum {
  final def toBigDecimal: BigDecimal = value
  final def toLong: Long = value.toLong
  final def toDouble: Double = value.toDouble
  final def toRawString: String = value.toString

<<<<<<< HEAD
=======
  // SI-6173
  override val hashCode = 6173

>>>>>>> 0f62ec54
  override def equals(other: Any) = other match {
    case JNumLong(n) => value == n
    case JNumDouble(n) => value == n
    case JNumBigDec(n) => value == n
    case num: JNum => value == num.toBigDecimal
    case _ => false
  }

  protected[json] def numCompare(other: JNum) = other match {
    case JNumLong(n) => value compare n
    case JNumDouble(n) => value compare n
    case JNumBigDec(n) => value compare n
    case _ => value compare other.toBigDecimal
  }
}

case object JNum {
  def apply(value: Double): JValue =
    if (value.isNaN || isInfinite(value)) JUndefined else JNumDouble(value)

  private[json] def apply(value: String): JNum = JNumStr(value)

  def apply(value: Long): JNum = JNumLong(value)

  def apply(value: BigDecimal): JNum = JNumBigDec(value)

  def compare(v1: JNum, v2: JNum) = v1.numCompare(v2)

  def unapply(value: JNum): Option[BigDecimal] = {
    try { Some(value.toBigDecimal) }
    catch { case _ : NumberFormatException => None }
  }
}

case class JString(value: String) extends JValue {
  final def sort: JString = this

  final def renderCompact: String = JString.escape(value)
  final override def renderPretty: String = JString.escape(value)
  final override def internalRender(sb: StringBuilder, mode: RenderMode, indent: String) {
    JString.internalEscape(sb, value)
  }

  protected[json] final def typeIndex = 5

  final def compare(that: JValue): Int = that match {
    case JString(s) => value compare s
    case _ => typeIndex compare that.typeIndex
  }
}

object JString {
  final def escape(s: String): String = buildString(internalEscape(_, s))

  protected[json] final def internalEscape(sb: StringBuilder, s: String) {
    sb.append('"')
    var i = 0
    val len = s.length
    while (i < len) {
      (s.charAt(i): @switch) match {
        case '"' => sb.append("\\\"")
        case '\\' => sb.append("\\\\")
        case '\b' => sb.append("\\b")
        case '\f' => sb.append("\\f")
        case '\n' => sb.append("\\n")
        case '\r' => sb.append("\\r")
        case '\t' => sb.append("\\t")
        case c =>
          if (c < ' ')
            sb.append("\\u%04x" format c)
          else
            sb.append(c)
      }
      i += 1
    }
    sb.append('"')
  }
}

case object JField extends ((String, JValue) => JField) {
  def apply(name: String, value: JValue): JField = (name, value)

  def unapply(value: JField): Option[(String, JValue)] = Some(value)

  implicit final val order: Order[JField] = new Order[JField] {
    def order(f1: JField, f2: JField) = (f1._1 ?|? f2._1) |+| (f1._2 ?|? f2._2)
  }

  implicit final val ordering = order.toScalaOrdering

  def liftFilter(f: JField => Boolean): JValue => JValue = (value: JValue) => value match {
    case JObject(fields) => JObject(fields.filter(f))
    case _ => value
  }

  def liftFind(f: JField => Boolean): JValue => Boolean = (jvalue: JValue) => {
    jvalue match {
      case JObject(fields) => !fields.filter(f).isEmpty
      case _ => false
    }
  }

  def liftMap(f: JField => JField): JValue => JValue = (jvalue: JValue) => {
    jvalue match {
      case JObject(fields) => JObject(fields.map(f))
      case _ => jvalue
    }
  }

  def liftCollect(f: PartialFunction[JField, JField]): PartialFunction[JValue, JValue] = new PartialFunction[JValue, JValue] {
    def isDefinedAt(value: JValue): Boolean = !applyOpt(value).isEmpty

    def apply(value: JValue): JValue = applyOpt(value).get

    def applyOpt(value: JValue): Option[JValue] = value match {
      case JObject(fields) => 
        val newFields = fields.collect(f)

        if (newFields.isEmpty) None else Some(JObject(newFields))

      case _ => None
    }
  }
}

case class JObject(fields: Map[String, JValue]) extends JValue {
  def get(name: String): JValue = fields.get(name).getOrElse(JUndefined)

  def + (field: JField): JObject = copy(fields = fields + field)

  def - (name: String): JObject = copy(fields = fields - name)

  def merge(other: JObject): JObject = JObject(Merge.mergeFields(this.fields, other.fields))

  def partitionField(field: String): (JValue, JObject) = {
    (get(field), JObject(fields - field))
  }
  
  def partition(f: JField => Boolean): (JObject, JObject) = {
    fields.partition(f).bimap(JObject(_), JObject(_))
  }

  def sort: JObject = JObject(fields.filter(_._2 ne JUndefined).map(_.map(_.sort)))

  def mapFields(f: JField => JField) = JObject(fields.map(f))

  def isNested: Boolean = fields.values.exists {
    case _: JArray => true
    case _: JObject => true
    case _ => false
  }

  protected[json] final def typeIndex = 7

  private def fieldsCmp(m1: Map[String, JValue], m2: Map[String, JValue]): Int = {
    val keys = (m1.keys ++ m2.keys).toArray
    quickSort(keys)
    keys.foreach { key =>
      val v1 = m1.getOrElse(key, JUndefined)
      val v2 = m2.getOrElse(key, JUndefined)
      println("%s: comparing %s and %s" format (key, v1, v2))
      val i = (v1 compare v2)
      if (i != 0) return i
    }
    0
  }

  override def compare(that: JValue): Int = that match {
    case o: JObject => fieldsCmp(fields, o.fields)
    case _ => typeIndex compare that.typeIndex
  }

  private def fieldsEq(m1: Map[String, JValue], m2: Map[String, JValue]): Boolean = {
    val keys = (m1.keys ++ m2.keys).toArray
    quickSort(keys)
    keys.foreach { key =>
      val v1 = m1.getOrElse(key, JUndefined)
      val v2 = m2.getOrElse(key, JUndefined)
      if (!v1.equals(v2)) return false
    }
    true
  }

  override def equals(other: Any) = other match {
    case o: JObject => fieldsEq(fields, o.fields)
    case _ => false
  }

  final override def renderCompact: String = buildString(internalRender(_, Compact, ""))

  final override def renderPretty: String = buildString(internalRender(_, Pretty, ""))

  final override def renderCanonical: String = buildString(internalRender(_, Canonical, ""))

  final override def internalRender(sb: StringBuilder, mode: RenderMode, indent: String) {
    mode match {
      case Compact =>
        // render as compactly as possible
        sb.append("{")
        var seen = false
        fields.foreach {
          case (k, v) =>
            if (seen) sb.append(",") else seen = true
            JString.internalEscape(sb, k)
            sb.append(":")
            v.internalRender(sb, Compact, "")
        }
        sb.append("}")

      case _ => 
        val indent2 = indent + "  "
        val oneLine = fields.size < 4 && !isNested
        val delimiter = if (oneLine) ", " else ",\n"

        sb.append("{")
        if (!oneLine) sb.append("\n")

        var seen = false
        def handlePair(tpl: (String, JValue)) {
          if (seen) sb.append(delimiter) else seen = true
          if (!oneLine) sb.append(indent2)
          JString.internalEscape(sb, tpl._1)
          sb.append(": ")
          tpl._2.internalRender(sb, mode, indent2)
        }

        if (mode == Canonical)
          fields.toSeq.sorted.foreach(handlePair)
        else
          fields.foreach(handlePair)

        if (!oneLine) {
          sb.append("\n")
          sb.append(indent)
        }
        sb.append("}")
    }
  }
}

case object JObject extends (Map[String, JValue] => JObject) {
  final val empty = JObject(Nil)
  final implicit val order: Order[JObject] = Order[List[JField]].contramap((_: JObject).fields.toList.sorted.filter(_._2 ne JUndefined).sortBy(_._2))

  def apply(fields: Traversable[JField]): JObject = JObject(fields.toMap)

  def apply(fields: JField*): JObject = JObject(fields.toMap)

  def unapplySeq(value: JValue): Option[Seq[JField]] = value match {
    case JObject(fields) => Some(fields.toSeq)

    case _ => None
  }
}

case class JArray(elements: List[JValue]) extends JValue {
  def sort: JArray = JArray(elements.filter(_ ne JUndefined).map(_.sort).sorted)

  override def apply(i: Int): JValue = elements.lift(i).getOrElse(JUndefined)

  def merge(other: JArray): JArray = JArray(Merge.mergeVals(this.elements, other.elements))

  def isNested: Boolean = elements.exists {
    case _: JArray => true
    case _: JObject => true
    case _ => false
  }

  protected[json] final def typeIndex = 6

  @tailrec
  private def elementsEq(js1: List[JValue], js2: List[JValue]): Boolean = {
    js1 match {
      case Nil => js2 match {
        case Nil => true
        case JUndefined :: t2 => elementsEq(Nil, t2)
        case _ => false
      }
      case JUndefined :: t1 => elementsEq(t1, js2)
      case h1 :: t1 => js2 match {
        case Nil => false
        case JUndefined :: t2 => elementsEq(js1, t2)
        case h2 :: t2 =>
          if (h1 equals h2) elementsEq(t1, t2) else false
      }
    }
  }

  override def equals(other: Any) = other match {
    case o: JArray => elementsEq(elements, o.elements)
    case _ => false
  }

  @tailrec
  private def elementsCmp(js1: List[JValue], js2: List[JValue]): Int = {
    js1 match {
      case Nil => js2 match {
        case Nil => 0
        case JUndefined :: t2 => elementsCmp(Nil, t2)
        case _ => -1
      }
      case JUndefined :: t1 => elementsCmp(t1, js2)
      case h1 :: t1 => js2 match {
        case Nil => 1
        case JUndefined :: t2 => elementsCmp(js1, t2)
        case h2 :: t2 =>
          val i = (h1 compare h2)
          if (i == 0) elementsCmp(t1, t2) else i
      }
    }
  }

  override def compare(other: JValue): Int = other match {
    case o: JArray => elementsCmp(elements, o.elements)
    case o => JValue.typeIndex(this) compare JValue.typeIndex(o)
  }

  final override def renderCompact: String = buildString(internalRender(_, Compact, ""))

  final override def renderPretty: String = buildString(internalRender(_, Pretty, ""))

  final override def renderCanonical: String = buildString(internalRender(_, Canonical, ""))

  final override def internalRender(sb: StringBuilder, mode: RenderMode, indent: String) {
    mode match {
      case Compact =>
        // render as compactly as possible
        sb.append("[")
        var seen = false
        elements.foreach { v =>
          if (seen) sb.append(",") else seen = true
          v.internalRender(sb, mode, "")
        }
        sb.append("]")

      case _ =>
        val indent2 = indent + "  "
        val oneLine = !isNested
        val delimiter = if (oneLine) ", " else ",\n"

        sb.append("[")
        if (!oneLine) sb.append("\n")
        
        var seen = false
        elements.foreach { v =>
          if (seen) sb.append(delimiter) else seen = true
          if (!oneLine) sb.append(indent2)
          v.internalRender(sb, mode, indent2)
        }

        if (!oneLine) {
          sb.append("\n")
          sb.append(indent)
        }
        sb.append("]")
    }
  }
}

case object JArray extends (List[JValue] => JArray) {
  final val empty = JArray(Nil)
<<<<<<< HEAD
  final implicit val order: Order[JArray] =
    Order[List[JValue]].contramap((_: JArray).elements)
=======
  final implicit val order: Order[JArray] = Order[List[JValue]].contramap((_: JArray).elements)
  final def apply(vals: JValue*): JArray = JArray(vals.toList)
>>>>>>> 0f62ec54
}<|MERGE_RESOLUTION|>--- conflicted
+++ resolved
@@ -676,8 +676,6 @@
   final def toDouble: Double = value.toDouble
   final def toRawString: String = value
 
-  override val hashCode = 6173
-
   override def equals(other: Any) = other match {
     case JNumLong(n) => value == n.toString
     case num: JNum => toBigDecimal == num.toBigDecimal
@@ -692,8 +690,6 @@
   final def toLong: Long = value
   final def toDouble: Double = value.toDouble
   final def toRawString: String = value.toString
-
-  override val hashCode = 6173
 
   override def equals(other: Any) = other match {
     case JNumLong(n) => value == n
@@ -717,8 +713,6 @@
   final def toDouble: Double = value
   final def toRawString: String = value.toString
 
-  override val hashCode = 6173
-
   override def equals(other: Any) = other match {
     case JNumLong(n) => value == n
     case JNumDouble(n) => value == n
@@ -740,12 +734,6 @@
   final def toDouble: Double = value.toDouble
   final def toRawString: String = value.toString
 
-<<<<<<< HEAD
-=======
-  // SI-6173
-  override val hashCode = 6173
-
->>>>>>> 0f62ec54
   override def equals(other: Any) = other match {
     case JNumLong(n) => value == n
     case JNumDouble(n) => value == n
@@ -1107,11 +1095,7 @@
 
 case object JArray extends (List[JValue] => JArray) {
   final val empty = JArray(Nil)
-<<<<<<< HEAD
-  final implicit val order: Order[JArray] =
-    Order[List[JValue]].contramap((_: JArray).elements)
-=======
+
   final implicit val order: Order[JArray] = Order[List[JValue]].contramap((_: JArray).elements)
   final def apply(vals: JValue*): JArray = JArray(vals.toList)
->>>>>>> 0f62ec54
 }